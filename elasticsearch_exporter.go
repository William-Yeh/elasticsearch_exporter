package main

import (
	"flag"
	"io/ioutil"
	"log"
	"net"
	"net/http"
	_ "net/http/pprof"
	"sync"
	"time"

	"encoding/json"

	"github.com/prometheus/client_golang/prometheus"
)

const (
	namespace = "elasticsearch"
)

type VecInfo struct {
	help   string
	labels []string
}

var (
<<<<<<< HEAD
	gaugeMetrics = map[string]string{
		"indices_fielddata_memory_size_bytes":     "Field data cache memory usage in bytes",
		"indices_filter_cache_memory_size_bytes":  "Filter cache memory usage in bytes",
		"indices_query_cache_memory_size_bytes":   "Query cache memory usage in bytes",
		"indices_request_cache_memory_size_bytes": "Request cache memory usage in bytes",
		"indices_docs":                            "Count of documents on this node",
		"indices_docs_deleted":                    "Count of deleted documents on this node",
		"indices_store_size_bytes":                "Current size of stored index data in bytes",
		"indices_segments_memory_bytes":           "Current memory size of segments in bytes",
		"indices_segments_count":                  "Count of index segments on this node",
		"process_cpu_percent":                     "Percent CPU used by process",
		"process_mem_resident_size_bytes":         "Resident memory in use by process in bytes",
		"process_mem_share_size_bytes":            "Shared memory in use by process in bytes",
		"process_mem_virtual_size_bytes":          "Total virtual memory used in bytes",
		"process_open_files_count":                "Open file descriptors",
		"process_max_files_count":                 "Max file descriptors for process",
	}
	counterMetrics = map[string]string{
		"indices_fielddata_evictions":           "Evictions from field data",
		"indices_filter_cache_evictions":        "Evictions from filter cache",
		"indices_query_cache_evictions":         "Evictions from query cache",
		"indices_request_cache_evictions":       "Evictions from request cache",
		"indices_flush_total":                   "Total flushes",
		"indices_flush_time_ms_total":           "Cumulative flush time in milliseconds",
		"transport_rx_packets_total":            "Count of packets received",
		"transport_rx_size_bytes_total":         "Total number of bytes received",
		"transport_tx_packets_total":            "Count of packets sent",
		"transport_tx_size_bytes_total":         "Total number of bytes sent",
		"indices_store_throttle_time_ms_total":  "Throttle time for index store in milliseconds",
		"indices_indexing_index_total":          "Total index calls",
		"indices_indexing_index_time_ms_total":  "Cumulative index time in milliseconds",
		"indices_indexing_delete_total": 	 "Total indexing deletes",
		"indices_indexing_delete_time_ms_total": "Total time indexing delete in milliseconds",
		"indices_merges_total":                  "Total merges",
		"indices_merges_docs_total":             "Cumulative docs merged",
		"indices_merges_total_size_bytes_total": "Total merge size in bytes",
		"indices_merges_total_time_ms_total":    "Total time spent merging in milliseconds",
		"indices_refresh_total":                 "Total refreshes",
		"indices_refresh_time_ms_total":         "Total time spent refreshing",
		"indices_get_time_ms":			 "Total get time in milliseconds",
		"indices_get_total":		 	 "Total get",
		"indices_get_missing_time_ms": 		 "Total time of get missing in milliseconds",
		"indices_get_missing_total": 	 	 "Total get missing",
		"indices_get_exists_time_ms": 		 "Total time get exists in milliseconds",
		"indices_get_exists_total": 	 	 "Total get exists operations",
		"indices_search_query_time_ms": 	 "Total search query time in milliseconds",
		"indices_search_query_total":	 	 "Total search queries",
		"indices_search_fetch_time_ms": 	 "Total search fetch time in milliseconds",
		"indices_search_fetch_total": 		 "Total search fetches",
		"indices_translog_operations": 	 	 "Total translog operations",
		"indices_translog_size_in_bytes": 	 "Total translog size in bytes",
	}
	counterVecMetrics = map[string]*VecInfo{
=======
	counterMetrics = map[string]*VecInfo{
		"indices_fielddata_evictions": &VecInfo{
			help:   "Evictions from field data",
			labels: []string{"cluster", "node"},
		},
		"indices_filter_cache_evictions": &VecInfo{
			help:   "Evictions from filter cache",
			labels: []string{"cluster", "node"},
		},
		"indices_query_cache_evictions": &VecInfo{
			help:   "Evictions from query cache",
			labels: []string{"cluster", "node"},
		},
		"indices_request_cache_evictions": &VecInfo{
			help:   "Evictions from request cache",
			labels: []string{"cluster", "node"},
		},
		"indices_flush_total": &VecInfo{
			help:   "Total flushes",
			labels: []string{"cluster", "node"},
		},
		"indices_flush_time_ms_total": &VecInfo{
			help:   "Cumulative flush time in milliseconds",
			labels: []string{"cluster", "node"},
		},
		"transport_rx_packets_total": &VecInfo{
			help:   "Count of packets received",
			labels: []string{"cluster", "node"},
		},
		"transport_rx_size_bytes_total": &VecInfo{
			help:   "Total number of bytes received",
			labels: []string{"cluster", "node"},
		},
		"transport_tx_packets_total": &VecInfo{
			help:   "Count of packets sent",
			labels: []string{"cluster", "node"},
		},
		"transport_tx_size_bytes_total": &VecInfo{
			help:   "Total number of bytes sent",
			labels: []string{"cluster", "node"},
		},
		"indices_store_throttle_time_ms_total": &VecInfo{
			help:   "Throttle time for index store in milliseconds",
			labels: []string{"cluster", "node"},
		},
		"indices_indexing_index_total": &VecInfo{
			help:   "Total index calls",
			labels: []string{"cluster", "node"},
		},
		"indices_indexing_index_time_ms_total": &VecInfo{
			help:   "Cumulative index time in milliseconds",
			labels: []string{"cluster", "node"},
		},
		"indices_merges_total": &VecInfo{
			help:   "Total merges",
			labels: []string{"cluster", "node"},
		},
		"indices_merges_total_docs_total": &VecInfo{
			help:   "Cumulative docs merged",
			labels: []string{"cluster", "node"},
		},
		"indices_merges_total_size_bytes_total": &VecInfo{
			help:   "Total merge size in bytes",
			labels: []string{"cluster", "node"},
		},
		"indices_merges_total_time_ms_total": &VecInfo{
			help:   "Total time spent merging in milliseconds",
			labels: []string{"cluster", "node"},
		},
		"indices_refresh_total": &VecInfo{
			help:   "Total refreshes",
			labels: []string{"cluster", "node"},
		},
		"indices_refresh_total_time_ms_total": &VecInfo{
			help:   "Total time spent refreshing",
			labels: []string{"cluster", "node"},
		},
>>>>>>> 6e93191c
		"jvm_gc_collection_seconds_count": &VecInfo{
			help:   "Count of JVM GC runs",
			labels: []string{"cluster", "node", "gc"},
		},
		"jvm_gc_collection_seconds_sum": &VecInfo{
			help:   "GC run time in seconds",
			labels: []string{"cluster", "node", "gc"},
		},
		"process_cpu_time_seconds_sum": &VecInfo{
			help:   "Process CPU time in seconds",
			labels: []string{"cluster", "node", "type"},
		},
		"thread_pool_completed_count": &VecInfo{
			help:   "Thread Pool operations completed",
			labels: []string{"cluster", "node", "type"},
		},
		"thread_pool_rejected_count": &VecInfo{
			help:   "Thread Pool operations rejected",
			labels: []string{"cluster", "node", "type"},
		},
	}

	gaugeMetrics = map[string]*VecInfo{
		"indices_fielddata_memory_size_bytes": &VecInfo{
			help:   "Field data cache memory usage in bytes",
			labels: []string{"cluster", "node"},
		},
		"indices_filter_cache_memory_size_bytes": &VecInfo{
			help:   "Filter cache memory usage in bytes",
			labels: []string{"cluster", "node"},
		},
		"indices_query_cache_memory_size_bytes": &VecInfo{
			help:   "Query cache memory usage in bytes",
			labels: []string{"cluster", "node"},
		},
		"indices_request_cache_memory_size_bytes": &VecInfo{
			help:   "Request cache memory usage in bytes",
			labels: []string{"cluster", "node"},
		},
		"indices_docs": &VecInfo{
			help:   "Count of documents on this node",
			labels: []string{"cluster", "node"},
		},
		"indices_docs_deleted": &VecInfo{
			help:   "Count of deleted documents on this node",
			labels: []string{"cluster", "node"},
		},
		"indices_store_size_bytes": &VecInfo{
			help:   "Current size of stored index data in bytes",
			labels: []string{"cluster", "node"},
		},
		"indices_segments_memory_bytes": &VecInfo{
			help:   "Current memory size of segments in bytes",
			labels: []string{"cluster", "node"},
		},
		"indices_segments_count": &VecInfo{
			help:   "Count of index segments on this node",
			labels: []string{"cluster", "node"},
		},
		"process_cpu_percent": &VecInfo{
			help:   "Percent CPU used by process",
			labels: []string{"cluster", "node"},
		},
		"process_mem_resident_size_bytes": &VecInfo{
			help:   "Resident memory in use by process in bytes",
			labels: []string{"cluster", "node"},
		},
		"process_mem_share_size_bytes": &VecInfo{
			help:   "Shared memory in use by process in bytes",
			labels: []string{"cluster", "node"},
		},
		"process_mem_virtual_size_bytes": &VecInfo{
			help:   "Total virtual memory used in bytes",
			labels: []string{"cluster", "node"},
		},
		"process_open_files_count": &VecInfo{
			help:   "Open file descriptors",
			labels: []string{"cluster", "node"},
		},
		"process_max_files_count": &VecInfo{
			help:   "Max file descriptors for process",
			labels: []string{"cluster", "node"},
		},
		"breakers_estimated_size_bytes": &VecInfo{
			help:   "Estimated size in bytes of breaker",
			labels: []string{"cluster", "node", "breaker"},
		},
		"breakers_limit_size_bytes": &VecInfo{
			help:   "Limit size in bytes for breaker",
			labels: []string{"cluster", "node", "breaker"},
		},
		"jvm_memory_committed_bytes": &VecInfo{
			help:   "JVM memory currently committed by area",
			labels: []string{"cluster", "node", "area"},
		},
		"jvm_memory_used_bytes": &VecInfo{
			help:   "JVM memory currently used by area",
			labels: []string{"cluster", "node", "area"},
		},
		"jvm_memory_max_bytes": &VecInfo{
			help:   "JVM memory max",
			labels: []string{"cluster", "node", "area"},
		},
		"thread_pool_active_count": &VecInfo{
			help:   "Thread Pool threads active",
			labels: []string{"cluster", "node", "type"},
		},
		"thread_pool_largest_count": &VecInfo{
			help:   "Thread Pool largest threads count",
			labels: []string{"cluster", "node", "type"},
		},
		"thread_pool_queue_count": &VecInfo{
			help:   "Thread Pool operations queued",
			labels: []string{"cluster", "node", "type"},
		},
		"thread_pool_threads_count": &VecInfo{
			help:   "Thread Pool current threads count",
			labels: []string{"cluster", "node", "type"},
		},
		"cluster_nodes_total": &VecInfo{
			help:   "Total number of nodes",
			labels: []string{"cluster"},
		},
		"cluster_nodes_data": &VecInfo{
			help:   "Number of data nodes",
			labels: []string{"cluster"},
		},
		"index_status": &VecInfo{
			help:   "Index status (0=green, 1=yellow, 2=red)",
			labels: []string{"cluster", "index"},
		},
		"index_shards_active_primary": &VecInfo{
			help:   "Number of active primary shards",
			labels: []string{"cluster", "index"},
		},
		"index_shards_active": &VecInfo{
			help:   "Number of active shards",
			labels: []string{"cluster", "index"},
		},
		"index_shards_relocating": &VecInfo{
			help:   "Number of relocating shards",
			labels: []string{"cluster", "index"},
		},
		"index_shards_initializing": &VecInfo{
			help:   "Number of initializing shards",
			labels: []string{"cluster", "index"},
		},
		"index_shards_unassigned": &VecInfo{
			help:   "Number of unassigned shards",
			labels: []string{"cluster", "index"},
		},
	}
)

// Exporter collects Elasticsearch stats from the given server and exports
// them using the prometheus metrics package.
type Exporter struct {
	URI   string
	mutex sync.RWMutex

	up prometheus.Gauge

	gauges   map[string]*prometheus.GaugeVec
	counters map[string]*prometheus.CounterVec

	allNodes bool

	client *http.Client
}

// NewExporter returns an initialized Exporter.
func NewExporter(uri string, timeout time.Duration, allNodes bool) *Exporter {
	counters := make(map[string]*prometheus.CounterVec, len(counterMetrics))
	gauges := make(map[string]*prometheus.GaugeVec, len(gaugeMetrics))

	for name, info := range counterMetrics {
		counters[name] = prometheus.NewCounterVec(prometheus.CounterOpts{
			Namespace: namespace,
			Name:      name,
			Help:      info.help,
		}, info.labels)
	}

	for name, info := range gaugeMetrics {
		gauges[name] = prometheus.NewGaugeVec(prometheus.GaugeOpts{
			Namespace: namespace,
			Name:      name,
			Help:      info.help,
		}, info.labels)
	}

	// Init our exporter.
	return &Exporter{
		URI: uri,

		up: prometheus.NewGauge(prometheus.GaugeOpts{
			Namespace: namespace,
			Name:      "up",
			Help:      "Was the Elasticsearch instance query successful?",
		}),

		counters: counters,
		gauges:   gauges,

		allNodes: allNodes,

		client: &http.Client{
			Transport: &http.Transport{
				Dial: func(netw, addr string) (net.Conn, error) {
					c, err := net.DialTimeout(netw, addr, timeout)
					if err != nil {
						return nil, err
					}
					if err := c.SetDeadline(time.Now().Add(timeout)); err != nil {
						return nil, err
					}
					return c, nil
				},
			},
		},
	}
}

// Describe describes all the metrics ever exported by the elasticsearch
// exporter. It implements prometheus.Collector.
func (e *Exporter) Describe(ch chan<- *prometheus.Desc) {
	ch <- e.up.Desc()

	for _, vec := range e.counters {
		vec.Describe(ch)
	}

	for _, vec := range e.gauges {
		vec.Describe(ch)
	}
}

func (e *Exporter) CollectNodesStats() {
	var uri string
	if e.allNodes {
		uri = e.URI + "/_nodes/stats"
	} else {
		uri = e.URI + "/_nodes/_local/stats"
	}

	resp, err := e.client.Get(uri)
	if err != nil {
		e.up.Set(0)
		log.Println("Error while querying Elasticsearch:", err)
		return
	}
	defer resp.Body.Close()

	body, err := ioutil.ReadAll(resp.Body)
	if err != nil {
		log.Println("Failed to read ES response body:", err)
		e.up.Set(0)
		return
	}

	var allStats NodeStatsResponse
	err = json.Unmarshal(body, &allStats)
	if err != nil {
		log.Println("Failed to unmarshal JSON into struct:", err)
		return
	}

	// If we aren't polling all nodes, make sure we only got one response.
	if !e.allNodes && len(allStats.Nodes) != 1 {
		log.Println("Unexpected number of nodes returned.")
	}

	for _, stats := range allStats.Nodes {
		// GC Stats
		for collector, gcstats := range stats.JVM.GC.Collectors {
			e.counters["jvm_gc_collection_seconds_count"].WithLabelValues(allStats.ClusterName, stats.Host, collector).Set(float64(gcstats.CollectionCount))
			e.counters["jvm_gc_collection_seconds_sum"].WithLabelValues(allStats.ClusterName, stats.Host, collector).Set(float64(gcstats.CollectionTime / 1000))
		}

		// Breaker stats
		for breaker, bstats := range stats.Breakers {
			e.gauges["breakers_estimated_size_bytes"].WithLabelValues(allStats.ClusterName, stats.Host, breaker).Set(float64(bstats.EstimatedSize))
			e.gauges["breakers_limit_size_bytes"].WithLabelValues(allStats.ClusterName, stats.Host, breaker).Set(float64(bstats.LimitSize))
		}

		// Thread Pool stats
		for pool, pstats := range stats.ThreadPool {
			e.counters["thread_pool_completed_count"].WithLabelValues(allStats.ClusterName, stats.Host, pool).Set(float64(pstats.Completed))
			e.counters["thread_pool_rejected_count"].WithLabelValues(allStats.ClusterName, stats.Host, pool).Set(float64(pstats.Rejected))

			e.gauges["thread_pool_active_count"].WithLabelValues(allStats.ClusterName, stats.Host, pool).Set(float64(pstats.Active))
			e.gauges["thread_pool_threads_count"].WithLabelValues(allStats.ClusterName, stats.Host, pool).Set(float64(pstats.Active))
			e.gauges["thread_pool_largest_count"].WithLabelValues(allStats.ClusterName, stats.Host, pool).Set(float64(pstats.Active))
			e.gauges["thread_pool_queue_count"].WithLabelValues(allStats.ClusterName, stats.Host, pool).Set(float64(pstats.Active))
		}

		// JVM Memory Stats
		e.gauges["jvm_memory_committed_bytes"].WithLabelValues(allStats.ClusterName, stats.Host, "heap").Set(float64(stats.JVM.Mem.HeapCommitted))
		e.gauges["jvm_memory_used_bytes"].WithLabelValues(allStats.ClusterName, stats.Host, "heap").Set(float64(stats.JVM.Mem.HeapUsed))
		e.gauges["jvm_memory_max_bytes"].WithLabelValues(allStats.ClusterName, stats.Host, "heap").Set(float64(stats.JVM.Mem.HeapMax))
		e.gauges["jvm_memory_committed_bytes"].WithLabelValues(allStats.ClusterName, stats.Host, "non-heap").Set(float64(stats.JVM.Mem.NonHeapCommitted))
		e.gauges["jvm_memory_used_bytes"].WithLabelValues(allStats.ClusterName, stats.Host, "non-heap").Set(float64(stats.JVM.Mem.NonHeapUsed))

		// Indices Stats
		e.gauges["indices_fielddata_memory_size_bytes"].WithLabelValues(allStats.ClusterName, stats.Host).Set(float64(stats.Indices.FieldData.MemorySize))
		e.counters["indices_fielddata_evictions"].WithLabelValues(allStats.ClusterName, stats.Host).Set(float64(stats.Indices.FieldData.Evictions))

		e.gauges["indices_filter_cache_memory_size_bytes"].WithLabelValues(allStats.ClusterName, stats.Host).Set(float64(stats.Indices.FilterCache.MemorySize))
		e.counters["indices_filter_cache_evictions"].WithLabelValues(allStats.ClusterName, stats.Host).Set(float64(stats.Indices.FilterCache.Evictions))

		e.gauges["indices_query_cache_memory_size_bytes"].WithLabelValues(allStats.ClusterName, stats.Host).Set(float64(stats.Indices.QueryCache.MemorySize))
		e.counters["indices_query_cache_evictions"].WithLabelValues(allStats.ClusterName, stats.Host).Set(float64(stats.Indices.QueryCache.Evictions))

		e.gauges["indices_request_cache_memory_size_bytes"].WithLabelValues(allStats.ClusterName, stats.Host).Set(float64(stats.Indices.RequestCache.MemorySize))
		e.counters["indices_request_cache_evictions"].WithLabelValues(allStats.ClusterName, stats.Host).Set(float64(stats.Indices.RequestCache.Evictions))
<<<<<<< HEAD

		e.counters["indices_translog_operations"].WithLabelValues(allStats.ClusterName, stats.Host).Set(float64(stats.Indices.Translog.Operations))
		e.counters["indices_translog_size_in_bytes"].WithLabelValues(allStats.ClusterName, stats.Host).Set(float64(stats.Indices.Translog.Size))

		e.counters["indices_get_time_ms"].WithLabelValues(allStats.ClusterName, stats.Host).Set(float64(stats.Indices.Get.Time))
		e.counters["indices_get_total"].WithLabelValues(allStats.ClusterName, stats.Host).Set(float64(stats.Indices.Get.Total))

		e.counters["indices_get_missing_time_ms"].WithLabelValues(allStats.ClusterName, stats.Host).Set(float64(stats.Indices.Get.MissingTime))
		e.counters["indices_get_missing_total"].WithLabelValues(allStats.ClusterName, stats.Host).Set(float64(stats.Indices.Get.MissingTotal))

		e.counters["indices_get_exists_time_ms"].WithLabelValues(allStats.ClusterName, stats.Host).Set(float64(stats.Indices.Get.ExistsTime))
		e.counters["indices_get_exists_total"].WithLabelValues(allStats.ClusterName, stats.Host).Set(float64(stats.Indices.Get.ExistsTotal))

		e.counters["indices_search_query_time_ms"].WithLabelValues(allStats.ClusterName, stats.Host).Set(float64(stats.Indices.Search.QueryTime))
		e.counters["indices_search_query_total"].WithLabelValues(allStats.ClusterName, stats.Host).Set(float64(stats.Indices.Search.QueryTotal))

		e.counters["indices_search_fetch_time_ms"].WithLabelValues(allStats.ClusterName, stats.Host).Set(float64(stats.Indices.Search.FetchTime))
		e.counters["indices_search_fetch_total"].WithLabelValues(allStats.ClusterName, stats.Host).Set(float64(stats.Indices.Search.FetchTotal))
=======
>>>>>>> 6e93191c

		e.gauges["indices_docs"].WithLabelValues(allStats.ClusterName, stats.Host).Set(float64(stats.Indices.Docs.Count))
		e.gauges["indices_docs_deleted"].WithLabelValues(allStats.ClusterName, stats.Host).Set(float64(stats.Indices.Docs.Deleted))

		e.gauges["indices_segments_memory_bytes"].WithLabelValues(allStats.ClusterName, stats.Host).Set(float64(stats.Indices.Segments.Memory))
		e.gauges["indices_segments_count"].WithLabelValues(allStats.ClusterName, stats.Host).Set(float64(stats.Indices.Segments.Count))

		e.gauges["indices_store_size_bytes"].WithLabelValues(allStats.ClusterName, stats.Host).Set(float64(stats.Indices.Store.Size))
		e.counters["indices_store_throttle_time_ms_total"].WithLabelValues(allStats.ClusterName, stats.Host).Set(float64(stats.Indices.Store.ThrottleTime))

		e.counters["indices_flush_total"].WithLabelValues(allStats.ClusterName, stats.Host).Set(float64(stats.Indices.Flush.Total))
		e.counters["indices_flush_time_ms_total"].WithLabelValues(allStats.ClusterName, stats.Host).Set(float64(stats.Indices.Flush.Time))

		e.counters["indices_indexing_index_time_ms_total"].WithLabelValues(allStats.ClusterName, stats.Host).Set(float64(stats.Indices.Indexing.IndexTime))
		e.counters["indices_indexing_index_total"].WithLabelValues(allStats.ClusterName, stats.Host).Set(float64(stats.Indices.Indexing.IndexTotal))

		e.counters["indices_indexing_delete_time_ms_total"].WithLabelValues(allStats.ClusterName, stats.Host).Set(float64(stats.Indices.Indexing.DeleteTime))
		e.counters["indices_indexing_delete_total"].WithLabelValues(allStats.ClusterName, stats.Host).Set(float64(stats.Indices.Indexing.DeleteTotal))

		e.counters["indices_merges_total_time_ms_total"].WithLabelValues(allStats.ClusterName, stats.Host).Set(float64(stats.Indices.Merges.TotalTime))
		e.counters["indices_merges_total_size_bytes_total"].WithLabelValues(allStats.ClusterName, stats.Host).Set(float64(stats.Indices.Merges.TotalSize))
		e.counters["indices_merges_total"].WithLabelValues(allStats.ClusterName, stats.Host).Set(float64(stats.Indices.Merges.Total))
		e.counters["indices_merges_docs_total"].WithLabelValues(allStats.ClusterName, stats.Host).Set(float64(stats.Indices.Merges.TotalDocs))

		e.counters["indices_refresh_time_ms_total"].WithLabelValues(allStats.ClusterName, stats.Host).Set(float64(stats.Indices.Refresh.TotalTime))
		e.counters["indices_refresh_total"].WithLabelValues(allStats.ClusterName, stats.Host).Set(float64(stats.Indices.Refresh.Total))

		// Transport Stats
		e.counters["transport_rx_packets_total"].WithLabelValues(allStats.ClusterName, stats.Host).Set(float64(stats.Transport.RxCount))
		e.counters["transport_rx_size_bytes_total"].WithLabelValues(allStats.ClusterName, stats.Host).Set(float64(stats.Transport.RxSize))
		e.counters["transport_tx_packets_total"].WithLabelValues(allStats.ClusterName, stats.Host).Set(float64(stats.Transport.TxCount))
		e.counters["transport_tx_size_bytes_total"].WithLabelValues(allStats.ClusterName, stats.Host).Set(float64(stats.Transport.TxSize))

		// Process Stats
		e.gauges["process_cpu_percent"].WithLabelValues(allStats.ClusterName, stats.Host).Set(float64(stats.Process.CPU.Percent))
		e.gauges["process_mem_resident_size_bytes"].WithLabelValues(allStats.ClusterName, stats.Host).Set(float64(stats.Process.Memory.Resident))
		e.gauges["process_mem_share_size_bytes"].WithLabelValues(allStats.ClusterName, stats.Host).Set(float64(stats.Process.Memory.Share))
		e.gauges["process_mem_virtual_size_bytes"].WithLabelValues(allStats.ClusterName, stats.Host).Set(float64(stats.Process.Memory.TotalVirtual))
		e.gauges["process_open_files_count"].WithLabelValues(allStats.ClusterName, stats.Host).Set(float64(stats.Process.OpenFD))

		e.counters["process_cpu_time_seconds_sum"].WithLabelValues(allStats.ClusterName, stats.Host, "total").Set(float64(stats.Process.CPU.Total / 1000))
		e.counters["process_cpu_time_seconds_sum"].WithLabelValues(allStats.ClusterName, stats.Host, "sys").Set(float64(stats.Process.CPU.Sys / 1000))
		e.counters["process_cpu_time_seconds_sum"].WithLabelValues(allStats.ClusterName, stats.Host, "user").Set(float64(stats.Process.CPU.User / 1000))
	}
}

func (e *Exporter) CollectClusterHealth() {
	var uri string
	if e.allNodes {
		uri = e.URI + "/_cluster/health?level=indices"
	} else {
		uri = e.URI + "/_cluster/health?level=indices&local=true"
	}

	resp, err := e.client.Get(uri)
	if err != nil {
		e.up.Set(0)
		log.Println("Error while querying Elasticsearch:", err)
		return
	}
	defer resp.Body.Close()

	body, err := ioutil.ReadAll(resp.Body)
	if err != nil {
		log.Println("Failed to read ES response body:", err)
		e.up.Set(0)
		return
	}

	var stats ClusterHealthResponse
	err = json.Unmarshal(body, &stats)
	if err != nil {
		log.Println("Failed to unmarshal JSON into struct:", err)
		return
	}

	e.gauges["cluster_nodes_total"].WithLabelValues(stats.ClusterName).Set(float64(stats.NumberOfNodes))
	e.gauges["cluster_nodes_data"].WithLabelValues(stats.ClusterName).Set(float64(stats.NumberOfDataNodes))

	var statusMap = map[string]float64{"green": 0, "yellow": 1, "red": 2}
	for indexName, indexStats := range stats.Indices {
		e.gauges["index_status"].WithLabelValues(stats.ClusterName, indexName).Set(statusMap[indexStats.Status])
		e.gauges["index_shards_active_primary"].WithLabelValues(stats.ClusterName, indexName).Set(float64(indexStats.ActivePrimaryShards))
		e.gauges["index_shards_active"].WithLabelValues(stats.ClusterName, indexName).Set(float64(indexStats.ActiveShards))
		e.gauges["index_shards_relocating"].WithLabelValues(stats.ClusterName, indexName).Set(float64(indexStats.RelocatingShards))
		e.gauges["index_shards_initializing"].WithLabelValues(stats.ClusterName, indexName).Set(float64(indexStats.InitializingShards))
		e.gauges["index_shards_unassigned"].WithLabelValues(stats.ClusterName, indexName).Set(float64(indexStats.UnassignedShards))
	}
}

// Collect fetches the stats from configured elasticsearch location and
// delivers them as Prometheus metrics. It implements prometheus.Collector.
func (e *Exporter) Collect(ch chan<- prometheus.Metric) {
	e.mutex.Lock() // To protect metrics from concurrent collects.
	defer e.mutex.Unlock()

	// Reset metrics.
	for _, vec := range e.gauges {
		vec.Reset()
	}

	for _, vec := range e.counters {
		vec.Reset()
	}

	defer func() { ch <- e.up }()

	// This will be reset to 0 if any of the collectors below fail
	e.up.Set(1)

	// Collect metrics
	e.CollectClusterHealth()
	e.CollectNodesStats()

	// Report metrics.
	for _, vec := range e.counters {
		vec.Collect(ch)
	}

	for _, vec := range e.gauges {
		vec.Collect(ch)
	}
}

func main() {
	var (
		listenAddress = flag.String("web.listen-address", ":9108", "Address to listen on for web interface and telemetry.")
		metricsPath   = flag.String("web.telemetry-path", "/metrics", "Path under which to expose metrics.")
		esURI         = flag.String("es.uri", "http://localhost:9200", "HTTP API address of an Elasticsearch node.")
		esTimeout     = flag.Duration("es.timeout", 5*time.Second, "Timeout for trying to get stats from Elasticsearch.")
		esAllNodes    = flag.Bool("es.all", false, "Export stats for all nodes in the cluster.")
	)
	flag.Parse()

	exporter := NewExporter(*esURI, *esTimeout, *esAllNodes)
	prometheus.MustRegister(exporter)

	log.Println("Starting Server:", *listenAddress)
	http.Handle(*metricsPath, prometheus.Handler())
	http.HandleFunc("/", func(w http.ResponseWriter, r *http.Request) {
		w.Write([]byte(`<html>
             <head><title>Elasticsearch Exporter</title></head>
             <body>
             <h1>Elasticsearch Exporter</h1>
             <p><a href='` + *metricsPath + `'>Metrics</a></p>
             </body>
             </html>`))
	})
	log.Fatal(http.ListenAndServe(*listenAddress, nil))
}<|MERGE_RESOLUTION|>--- conflicted
+++ resolved
@@ -25,7 +25,6 @@
 }
 
 var (
-<<<<<<< HEAD
 	gaugeMetrics = map[string]string{
 		"indices_fielddata_memory_size_bytes":     "Field data cache memory usage in bytes",
 		"indices_filter_cache_memory_size_bytes":  "Filter cache memory usage in bytes",
@@ -60,11 +59,13 @@
 		"indices_indexing_delete_total": 	 "Total indexing deletes",
 		"indices_indexing_delete_time_ms_total": "Total time indexing delete in milliseconds",
 		"indices_merges_total":                  "Total merges",
+		//
 		"indices_merges_docs_total":             "Cumulative docs merged",
 		"indices_merges_total_size_bytes_total": "Total merge size in bytes",
 		"indices_merges_total_time_ms_total":    "Total time spent merging in milliseconds",
 		"indices_refresh_total":                 "Total refreshes",
 		"indices_refresh_time_ms_total":         "Total time spent refreshing",
+		// your changes
 		"indices_get_time_ms":			 "Total get time in milliseconds",
 		"indices_get_total":		 	 "Total get",
 		"indices_get_missing_time_ms": 		 "Total time of get missing in milliseconds",
@@ -77,87 +78,9 @@
 		"indices_search_fetch_total": 		 "Total search fetches",
 		"indices_translog_operations": 	 	 "Total translog operations",
 		"indices_translog_size_in_bytes": 	 "Total translog size in bytes",
+
 	}
 	counterVecMetrics = map[string]*VecInfo{
-=======
-	counterMetrics = map[string]*VecInfo{
-		"indices_fielddata_evictions": &VecInfo{
-			help:   "Evictions from field data",
-			labels: []string{"cluster", "node"},
-		},
-		"indices_filter_cache_evictions": &VecInfo{
-			help:   "Evictions from filter cache",
-			labels: []string{"cluster", "node"},
-		},
-		"indices_query_cache_evictions": &VecInfo{
-			help:   "Evictions from query cache",
-			labels: []string{"cluster", "node"},
-		},
-		"indices_request_cache_evictions": &VecInfo{
-			help:   "Evictions from request cache",
-			labels: []string{"cluster", "node"},
-		},
-		"indices_flush_total": &VecInfo{
-			help:   "Total flushes",
-			labels: []string{"cluster", "node"},
-		},
-		"indices_flush_time_ms_total": &VecInfo{
-			help:   "Cumulative flush time in milliseconds",
-			labels: []string{"cluster", "node"},
-		},
-		"transport_rx_packets_total": &VecInfo{
-			help:   "Count of packets received",
-			labels: []string{"cluster", "node"},
-		},
-		"transport_rx_size_bytes_total": &VecInfo{
-			help:   "Total number of bytes received",
-			labels: []string{"cluster", "node"},
-		},
-		"transport_tx_packets_total": &VecInfo{
-			help:   "Count of packets sent",
-			labels: []string{"cluster", "node"},
-		},
-		"transport_tx_size_bytes_total": &VecInfo{
-			help:   "Total number of bytes sent",
-			labels: []string{"cluster", "node"},
-		},
-		"indices_store_throttle_time_ms_total": &VecInfo{
-			help:   "Throttle time for index store in milliseconds",
-			labels: []string{"cluster", "node"},
-		},
-		"indices_indexing_index_total": &VecInfo{
-			help:   "Total index calls",
-			labels: []string{"cluster", "node"},
-		},
-		"indices_indexing_index_time_ms_total": &VecInfo{
-			help:   "Cumulative index time in milliseconds",
-			labels: []string{"cluster", "node"},
-		},
-		"indices_merges_total": &VecInfo{
-			help:   "Total merges",
-			labels: []string{"cluster", "node"},
-		},
-		"indices_merges_total_docs_total": &VecInfo{
-			help:   "Cumulative docs merged",
-			labels: []string{"cluster", "node"},
-		},
-		"indices_merges_total_size_bytes_total": &VecInfo{
-			help:   "Total merge size in bytes",
-			labels: []string{"cluster", "node"},
-		},
-		"indices_merges_total_time_ms_total": &VecInfo{
-			help:   "Total time spent merging in milliseconds",
-			labels: []string{"cluster", "node"},
-		},
-		"indices_refresh_total": &VecInfo{
-			help:   "Total refreshes",
-			labels: []string{"cluster", "node"},
-		},
-		"indices_refresh_total_time_ms_total": &VecInfo{
-			help:   "Total time spent refreshing",
-			labels: []string{"cluster", "node"},
-		},
->>>>>>> 6e93191c
 		"jvm_gc_collection_seconds_count": &VecInfo{
 			help:   "Count of JVM GC runs",
 			labels: []string{"cluster", "node", "gc"},
@@ -473,7 +396,6 @@
 
 		e.gauges["indices_request_cache_memory_size_bytes"].WithLabelValues(allStats.ClusterName, stats.Host).Set(float64(stats.Indices.RequestCache.MemorySize))
 		e.counters["indices_request_cache_evictions"].WithLabelValues(allStats.ClusterName, stats.Host).Set(float64(stats.Indices.RequestCache.Evictions))
-<<<<<<< HEAD
 
 		e.counters["indices_translog_operations"].WithLabelValues(allStats.ClusterName, stats.Host).Set(float64(stats.Indices.Translog.Operations))
 		e.counters["indices_translog_size_in_bytes"].WithLabelValues(allStats.ClusterName, stats.Host).Set(float64(stats.Indices.Translog.Size))
@@ -492,8 +414,6 @@
 
 		e.counters["indices_search_fetch_time_ms"].WithLabelValues(allStats.ClusterName, stats.Host).Set(float64(stats.Indices.Search.FetchTime))
 		e.counters["indices_search_fetch_total"].WithLabelValues(allStats.ClusterName, stats.Host).Set(float64(stats.Indices.Search.FetchTotal))
-=======
->>>>>>> 6e93191c
 
 		e.gauges["indices_docs"].WithLabelValues(allStats.ClusterName, stats.Host).Set(float64(stats.Indices.Docs.Count))
 		e.gauges["indices_docs_deleted"].WithLabelValues(allStats.ClusterName, stats.Host).Set(float64(stats.Indices.Docs.Deleted))
